# Library dependencies for Python code.  You need to install these with
# `pip install -r requirements.txt` or
# `conda install --file requirements.txt`
# to ensure that you can use all Snorkel code.
# NOTE: all essential packages must be placed under a section named
# '#### ESSENTIAL ...' so that the script `./scripts/check_requirements.py`
# can find them.

#### ESSENTIAL LIBRARIES

# General scientific computing

numpy>=1.25.1
scipy>=1.2.0

# Data storage and function application
pandas>=1.0.0
tqdm>=4.33.0

# Internal models
scikit-learn>=0.20.2
torch>=1.2.0
munkres>=1.0.6

# LF dependency learning
networkx>=2.2

# Model introspection tools
<<<<<<< HEAD
tensorboard>=2.9.1
protobuf==3.19.6
=======
tensorboard>=2.13.0
>>>>>>> 7300db70

#### EXTRA/TEST LIBRARIES

# spaCy (NLP)
spacy>=2.1.0
blis>=0.3.0

# Dask (parallelism)
dask[dataframe]>=2020.12.0
distributed>=2023.7.0

# Dill (serialization)
dill>=0.3.0


#### DEV TOOLS

black==22.8
flake8>=3.7.0
importlib_metadata<5 # necessary for flake8
isort>=4.3.0
mypy==0.760
pydocstyle>=4.0.0
pytest>=5.0.0,<6.0.0
pytest-cov>=2.7.0
pytest-doctestplus>=0.3.0
tox>=3.13.0<|MERGE_RESOLUTION|>--- conflicted
+++ resolved
@@ -26,12 +26,8 @@
 networkx>=2.2
 
 # Model introspection tools
-<<<<<<< HEAD
-tensorboard>=2.9.1
-protobuf==3.19.6
-=======
+protobuf>=3.19.6
 tensorboard>=2.13.0
->>>>>>> 7300db70
 
 #### EXTRA/TEST LIBRARIES
 
