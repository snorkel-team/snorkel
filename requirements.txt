# Library dependencies for Python code.  You need to install these with
# `pip install -r requirements.txt` or
# `conda install --file requirements.txt`
# to ensure that you can use all Snorkel code.
# NOTE: all essential packages must be placed under a section named
# '#### ESSENTIAL ...' so that the script `./scripts/check_requirements.py`
# can find them.

#### ESSENTIAL LIBRARIES

# General scientific computing
<<<<<<< HEAD
numpy>=1.16.5,<=1.22.3
=======
numpy>=1.16.5,<1.22.0
>>>>>>> cec6723c
scipy>=1.2.0,<2.0.0

# Data storage and function application
pandas>=1.0.0,<2.0.0
tqdm>=4.33.0,<5.0.0

# Internal models
scikit-learn>=0.20.2,<0.25.0
torch>=1.2.0,<2.0.0
munkres>=1.0.6

# LF dependency learning
networkx>=2.2,<2.7

# Model introspection tools
tensorboard>=2.0.0,<2.7.0

#### EXTRA/TEST LIBRARIES

# spaCy (NLP)
spacy>=2.1.0,<3.0.0
blis>=0.3.0,<=0.7.7

# Dask (parallelism)
dask[dataframe]>=2.1.0,<2.31.0
distributed>=2.1.0,<2.31.0

# Dill (serialization)
dill>=0.3.0,<0.4.0


#### DEV TOOLS

black>=22.3
flake8>=3.7.0,<4.0.0
isort>=4.3.0,<5.0.0
mypy==0.720
pydocstyle>=4.0.0,<5.0.0
pytest>=5.0.0,<6.0.0
pytest-cov>=2.7.0,<3.0.0
pytest-doctestplus>=0.3.0,<0.4.0
tox>=3.13.0,<4.0.0<|MERGE_RESOLUTION|>--- conflicted
+++ resolved
@@ -9,11 +9,8 @@
 #### ESSENTIAL LIBRARIES
 
 # General scientific computing
-<<<<<<< HEAD
+
 numpy>=1.16.5,<=1.22.3
-=======
-numpy>=1.16.5,<1.22.0
->>>>>>> cec6723c
 scipy>=1.2.0,<2.0.0
 
 # Data storage and function application
