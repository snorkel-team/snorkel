from typing import Dict

from setuptools import find_packages, setup

# version.py defines the VERSION and VERSION_SHORT variables.
# We use exec here so we don't import snorkel.
VERSION: Dict[str, str] = {}
with open("snorkel/version.py", "r") as version_file:
    exec(version_file.read(), VERSION)

# Use README.md as the long_description for the package
with open("README.md", "r") as readme_file:
    long_description = readme_file.read()

setup(
    name="snorkel",
    version=VERSION["VERSION"],
    url="https://github.com/snorkel-team/snorkel",
    description="A system for quickly generating training data with weak supervision",
    long_description_content_type="text/markdown",
    long_description=long_description,
    license="Apache License 2.0",
    classifiers=[
        "Intended Audience :: Science/Research",
        "Topic :: Scientific/Engineering :: Information Analysis",
        "License :: OSI Approved :: Apache Software License",
        "Programming Language :: Python :: 3",
    ],
    project_urls={
        "Homepage": "https://snorkel.org",
        "Source": "https://github.com/snorkel-team/snorkel/",
        "Bug Reports": "https://github.com/snorkel-team/snorkel/issues",
        "Citation": "https://doi.org/10.14778/3157794.3157797",
    },
    packages=find_packages(exclude=("test*",)),
    include_package_data=True,
    install_requires=[
        "munkres>=1.0.6",
        "numpy>=1.16.5,<1.20.0",
        "scipy>=1.2.0,<2.0.0",
        "pandas>=1.0.0,<2.0.0",
        "tqdm>=4.33.0,<5.0.0",
<<<<<<< HEAD
        "scikit-learn>=0.24.0",
=======
        "scikit-learn>=0.20.2,<0.25.0",
>>>>>>> 50b2ee44
        "torch>=1.2.0,<2.0.0",
        "tensorboard>=2.0.0,<2.7.0",
        "networkx>=2.2,<2.6",
    ],
    python_requires=">=3.6",
    keywords="machine-learning ai weak-supervision",
)<|MERGE_RESOLUTION|>--- conflicted
+++ resolved
@@ -40,11 +40,7 @@
         "scipy>=1.2.0,<2.0.0",
         "pandas>=1.0.0,<2.0.0",
         "tqdm>=4.33.0,<5.0.0",
-<<<<<<< HEAD
-        "scikit-learn>=0.24.0",
-=======
         "scikit-learn>=0.20.2,<0.25.0",
->>>>>>> 50b2ee44
         "torch>=1.2.0,<2.0.0",
         "tensorboard>=2.0.0,<2.7.0",
         "networkx>=2.2,<2.6",
