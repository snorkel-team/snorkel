--- conflicted
+++ resolved
@@ -58,28 +58,19 @@
     preds = to_int_label_array(preds) if preds is not None else None
 
     # Optionally filter out examples (e.g., abstain predictions or unknown labels)
-<<<<<<< HEAD
-    label_dict: Dict[str, Optional[np.ndarray]] = {"golds": golds, "preds": preds, "probs": probs}
-=======
     label_dict: Dict[str, Optional[np.ndarray]] = {
         "golds": golds,
         "preds": preds,
         "probs": probs,
     }
->>>>>>> 356ef858
     if filter_dict:
         if set(filter_dict.keys()).difference(set(label_dict.keys())):
             raise ValueError(
                 "filter_dict must only include keys in ['golds', 'preds', 'probs']"
             )
-<<<<<<< HEAD
         # label_dict is overwritten from type Dict[str, Optional[np.ndarray]]
         # to Dict[str, np.ndarray]
         label_dict = filter_labels(label_dict, filter_dict)  # type: ignore
-=======
-
-        label_dict = filter_labels(label_dict, filter_dict)
->>>>>>> 356ef858
 
     # Confirm that required label sets are available
     func, label_names = METRICS[metric]
