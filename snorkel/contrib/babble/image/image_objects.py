--- conflicted
+++ resolved
@@ -2,17 +2,6 @@
 import os
 import sys
 
-<<<<<<< HEAD
-# sys.path.append('/dfs/scratch0/paroma/coco')
-# sys.path.append('/dfs/scratch0/paroma/coco/PythonAPI/')
-
-# from pycocotools.coco import COCO
-# import skimage.io as io
-# import pylab
-# import cv2
-
-=======
->>>>>>> 6e3b5001
 train_mscoco = np.load('./train_mscoco.npy')
 train_anns = np.load('./train_anns.npy')
 
