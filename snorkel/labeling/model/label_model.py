--- conflicted
+++ resolved
@@ -369,15 +369,6 @@
                 **optimizer_config["optimizer_common"],
                 **optimizer_config["adam_config"],
             )
-<<<<<<< HEAD
-=======
-        elif opt == "sparseadam":
-            optimizer = optim.SparseAdam(  # type: ignore
-                parameters,
-                **optimizer_config["optimizer_common"],
-                **optimizer_config["adam_config"],
-            )
->>>>>>> db9b1505
         else:
             raise ValueError(f"Did not recognize optimizer option '{opt}'")
         self.optimizer = optimizer
