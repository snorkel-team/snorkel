--- conflicted
+++ resolved
@@ -186,13 +186,9 @@
               truncation=10, burn_in=50, timer=None):
         print "Processing"
         self._process_dependency_graph(L, deps)
-<<<<<<< HEAD
         print "Compiling"
-        weight, variable, factor, ftv, domain_mask, n_edges = self._compile(L, y)
+        weight, variable, factor, ftv, domain_mask, n_edges = self._compile(L, y, init_acc)
         print "Initializing FG"
-=======
-        weight, variable, factor, ftv, domain_mask, n_edges = self._compile(L, y, init_acc)
->>>>>>> 90b19d8a
         fg = NumbSkull(n_inference_epoch=0, n_learning_epoch=epochs, stepsize=step_size, decay=decay,
                        reg_param=reg_param, regularization=reg_type, truncation=truncation,
                        quiet=(not verbose), verbose=verbose, learn_non_evidence=True, burn_in=burn_in)
