--- conflicted
+++ resolved
@@ -1,9 +1,6 @@
 # -*- coding: utf-8 -*-
-<<<<<<< HEAD
 
 from .models import Corpus, Document, Sentence, Table, Cell, Phrase
-=======
->>>>>>> d41d7bed
 import atexit
 from bs4 import BeautifulSoup
 from collections import defaultdict
@@ -16,12 +13,11 @@
 import requests
 import signal
 from subprocess import Popen
-<<<<<<< HEAD
+import lxml.etree as et
+from itertools import chain
+from utils import corenlp_cleaner, sort_X_on_Y
 import sys
-# =======
-# import warnings
-# import numpy as np
-# >>>>>>> tables
+
 
 
 class CorpusParser:
@@ -34,11 +30,6 @@
         self.doc_parser = doc_parser
         self.context_parser = context_parser
         self.max_docs = max_docs
-=======
-import lxml.etree as et
-from itertools import chain
-from utils import corenlp_cleaner, sort_X_on_Y
->>>>>>> d41d7bed
 
     def parse_corpus(self, name=None):
         corpus = Corpus()
@@ -57,22 +48,6 @@
 
         return corpus
 
-# =======
-# id_attrs        = ['id', 'doc_id', 'doc_name']
-# lingual_attrs   = ['words', 'lemmas', 'poses', 'dep_parents', 'dep_labels', 'char_offsets', 'text']
-# sentence_attrs  = id_attrs + ['sent_id'] + lingual_attrs
-# table_attrs     = id_attrs + ['context_id', 'table_id', 'phrases', 'html']
-# cell_attrs      = id_attrs + ['context_id', 'table_id', 'cell_id', 'row_num', 'col_num', \
-#                   'html_tag', 'html_attrs', 'html_anc_tags', 'html_anc_attrs']
-# phrase_attrs    = cell_attrs + ['phrase_id', 'sent_id'] + lingual_attrs
-
-
-# Document = namedtuple('Document', ['id', 'file', 'text', 'attribs'])
-# Sentence = namedtuple('Sentence', sentence_attrs)
-# Table    = namedtuple('Table', table_attrs)
-# Cell     = namedtuple('Cell', cell_attrs)
-# Phrase   = namedtuple('Phrase', phrase_attrs)
-# >>>>>>> tables
 
 class DocParser:
     """Parse a file or directory of files into a set of Document objects."""
@@ -179,15 +154,7 @@
         return fpath.endswith('.xml')
 
 
-<<<<<<< HEAD
 class SentenceParser(object):
-=======
-Sentence = namedtuple('Sentence', ['id', 'words', 'lemmas', 'poses', 'dep_parents', 'dep_labels', 'sent_id', \
-    'doc_id', 'text', 'char_offsets', 'doc_name', 'xmltree'])
-
-
-class SentenceParser:
->>>>>>> d41d7bed
     def __init__(self, tok_whitespace=False):
         # http://stanfordnlp.github.io/CoreNLP/corenlp-server.html
         # Spawn a StanfordCoreNLPServer process that accepts parsing requests at an HTTP port.
@@ -223,15 +190,10 @@
             except:
                 sys.stderr.write('Could not kill CoreNLP server. Might already got killt...\n')
 
-<<<<<<< HEAD
     def parse(self, document, text):
-=======
-    def parse(self, s, doc_id=None, doc_name=None, xmltree=True):
->>>>>>> d41d7bed
         """Parse a raw document as a string into a list of sentences"""
         if len(text.strip()) == 0:
             return
-<<<<<<< HEAD
         if isinstance(text, unicode):
           text = text.encode('utf-8')
         resp = self.requests_session.post(self.endpoint, data=text, allow_redirects=True)
@@ -239,15 +201,6 @@
         content = resp.content.strip()
         if content.startswith("Request is too long") or content.startswith("CoreNLP request timed out"):
           raise ValueError("File {} too long. Max character count is 100K".format(document.id))
-=======
-        if isinstance(s, unicode):
-            s = s.encode('utf-8')
-        resp = self.requests_session.post(self.endpoint, data=s, allow_redirects=True)
-        s = s.decode('utf-8')
-        content = resp.content.strip()
-        if content.startswith("Request is too long") or content.startswith("CoreNLP request timed out"):
-            raise ValueError("File {} too long. Max character count is 100K".format(doc_id))
->>>>>>> d41d7bed
         blocks = json.loads(content, strict=False)['sentences']
         sent_id = 0
         for block in blocks:
@@ -265,52 +218,13 @@
             parts['dep_labels'] = sort_X_on_Y(dep_lab, dep_order)
             parts['text'] = text[block['tokens'][0]['characterOffsetBegin'] :
                                 block['tokens'][-1]['characterOffsetEnd']]
-<<<<<<< HEAD
             parts['position'] = sent_id
-=======
-            parts['doc_name'] = doc_name
-            parts['id'] = "%s-%s" % (parts['doc_id'], parts['sent_id'])
-            parts['xmltree'] = None
->>>>>>> d41d7bed
+            # parts['xmltree'] = None
             sent = Sentence(**parts)
             sent.document = document
             sent_id += 1
             yield sent
 
-<<<<<<< HEAD
-=======
-    def parse_docs(self, docs, xmltree=True):
-        """Parse a list of Document objects into a list of pre-processed Sentences."""
-        sents = []
-        for doc in docs:
-            for sent in self.parse(doc.text, doc.id, doc.file, xmltree=xmltree):
-                sents.append(sent)
-        return sents
-
-
-class Corpus(object):
-    """
-    A Corpus object helps instantiate and then holds a set of Documents and associated Contexts
-    Default iterator is over (Document, Contexts) tuples
-    """
-    def __init__(self, doc_parser, context_parser, max_docs=None):
-
-        # Parse documents
-        print "Parsing documents..."
-        self._docs_by_id = {}
-        for i,doc in enumerate(doc_parser.parse()):
-            if max_docs and i == max_docs:
-                break
-            self._docs_by_id[doc.id] = doc
-
-        # Parse sentences
-        print "Parsing contexts..."
-        self._contexts_by_id     = {}
-        self._contexts_by_doc_id = defaultdict(list)
-        for context in context_parser.parse_docs(self._docs_by_id.values()):
-            self._contexts_by_id[context.id] = context
-            self._contexts_by_doc_id[context.doc_id].append(context)
->>>>>>> d41d7bed
 
 class HTMLParser(DocParser):
     """Simple parsing of files into html documents"""
@@ -420,70 +334,6 @@
             parts['dep_labels'] = sent.dep_labels
             yield Phrase(**parts)
 
-    # def parse_table(self, table, table_idx=None, doc_id=None, doc_name=None):
-    #     table_id = "%s-%s" % (doc_id, table_idx)
-    #     phrases = {}
-    #     cell_idx = -1
-    #     for row_num, row in enumerate(table.find_all('tr')):
-    #         ancestors = ([(row.name, row.attrs.items())]
-    #             + [(ancestor.name, ancestor.attrs.items())
-    #             for ancestor in row.parents if ancestor is not None][:-2])
-    #         (tags, attrs) = zip(*ancestors)
-    #         html_anc_tags = tags
-    #         html_anc_attrs = []
-    #         for a in chain.from_iterable(attrs):
-    #             attr = a[0]
-    #             values = a[1]
-    #             if isinstance(values, list):
-    #                 html_anc_attrs += ["=".join([attr,val]) for val in values]
-    #             else:
-    #                 html_anc_attrs += ["=".join([attr,values])]
-    #         for col_num, cell in enumerate(row.children):
-    #             # NOTE: currently not including title, caption, footers, etc.
-    #             cell_idx += 1
-    #             if cell.name in ['th','td']:
-    #                 cell_id = "%s-%s" % (table_id, cell_idx)
-    #                 for phrase_idx, phrase in enumerate(self.parse(cell.get_text(strip=True), doc_id, doc_name)):
-    #                     phrase_id = "%s-%s" % (cell_id, phrase_idx)
-    #                     parts = phrase._asdict()
-    #                     parts['doc_id'] = doc_id
-    #                     parts['table_id'] = table_id
-    #                     parts['context_id'] = table_id # tables are the context
-    #                     parts['cell_id'] = cell_id
-    #                     parts['phrase_id'] = phrase_id
-    #                     parts['sent_id'] = phrase_id # temporary fix until ORM
-    #                     parts['id'] = phrase_id
-    #                     parts['doc_name'] = doc_name
-    #                     parts['row_num'] = row_num
-    #                     parts['col_num'] = col_num
-    #                     parts['html_tag'] = cell.name
-    #                     html_attrs = []
-    #                     for a in cell.attrs.items():
-    #                         attr = a[0]
-    #                         values = a[1]
-    #                         if isinstance(values, list):
-    #                             html_attrs += ["=".join([attr,val]) for val in values]
-    #                         else:
-    #                             html_attrs += ["=".join([attr,values])]
-    #                     parts['html_attrs'] = html_attrs
-    #                     parts['html_anc_tags'] = html_anc_tags
-    #                     parts['html_anc_attrs'] = html_anc_attrs
-    #                     phrases[phrase_id] = Phrase(**parts)
-    #                 # add new attribute to the html
-    #                 cell['cell_id'] = cell_id
-    #     context_id = table_id
-    #     id = table_id
-    #     return Table(id, doc_id, doc_name, context_id, table_id, phrases, str(table))
-
-    # def parse_docs(self, docs):
-    #     """Parse a list of Document objects into a list of pre-processed Tables."""
-    #     tables = []
-    #     for doc in docs:
-    #         soup = BeautifulSoup(doc.text, 'lxml')
-    #         for table_idx, table in enumerate(soup.find_all('table')):
-    #             tables.append(self.parse_table(table, table_idx=table_idx, doc_id=doc.id, doc_name=doc.file))
-    #     return tables
-
 
 def sort_X_on_Y(X, Y):
     return [x for (y,x) in sorted(zip(Y,X), key=lambda t : t[0])]
@@ -493,49 +343,3 @@
          '-RSB-': ']', '-LSB-': '['}
     return map(lambda w: d[w] if w in d else w, words)
 
-# =======
-# class Corpus(object):
-#     """
-#     A Corpus object helps instantiate and then holds a set of Documents and associated Contexts
-#     Default iterator is over (Document, Contexts) tuples
-#     """
-
-#     def __init__(self, doc_parser, context_parser, max_docs=None):
-
-#         # Parse documents
-#         print "Parsing documents..."
-#         self._docs_by_id = {}
-#         self.num_docs = 0
-#         for i, doc in enumerate(doc_parser.parse()):
-#             if max_docs and i == max_docs:
-#                 break
-#             self._docs_by_id[doc.id] = doc
-#             self.num_docs += 1
-
-#         # Parse sentences
-#         print "Parsing contexts..."
-#         self._contexts_by_id     = {}
-#         self._contexts_by_doc_id = defaultdict(list)
-#         self.num_contexts = 0
-#         for context in context_parser.parse_docs(self._docs_by_id.values()):
-#             self._contexts_by_id[context.id] = context
-#             self._contexts_by_doc_id[context.doc_id].append(context)
-#             self.num_contexts += 1
-#         print "Parsed %s documents and %s contexts" % (self.num_docs, self.num_contexts)
-
-#     def __iter__(self):
-#         """Default iterator is over (document, context) tuples"""
-#         for doc in self.iter_docs():
-#             yield (doc, self.get_contexts_in(doc.id))
-
-#     def iter_docs(self):
-#         return self._docs_by_id.itervalues()
-
-#     def iter_contexts(self):
-#         return self._contexts_by_id.itervalues()
-
-#     def get_docs(self):
-#         return self._docs_by_id.values()
-# >>>>>>> tables
-
-
