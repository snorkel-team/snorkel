from .models import Phrase, TemporarySpan
import subprocess
from collections import namedtuple
from bs4 import BeautifulSoup
from collections import defaultdict
from wand.image import Image
from wand.drawing import Drawing
from wand.display import display
from wand.color import Color


<<<<<<< HEAD
Bbox = namedtuple('bbox', ['page', 'top', 'bottom', 'left', 'right'], verbose=False)

def bbox_from_span(span):
    if isinstance(span, TemporarySpan) and span.is_visual():
        return Bbox(
            span.get_attrib_tokens('page')[0],
            min(span.get_attrib_tokens('top')),
            max(span.get_attrib_tokens('bottom')),
            min(span.get_attrib_tokens('left')),
            max(span.get_attrib_tokens('right')))
    else:
        return None


def bbox_from_phrase(phrase):
    # TODO: this may have issues where a phrase is linked to words on different pages
    if isinstance(phrase, Phrase) and phrase.is_visual():
        return Bbox(
            phrase.page[0],
            min(phrase.top),
            max(phrase.bottom),
            min(phrase.left),
            max(phrase.right))
    else:
        return None


def bbox_horz_aligned(box1, box2):
    """
    Returns true if the vertical center point of either span is within the 
    vertical range of the other
    """
    if not (box1 and box2): return False
    center1 = (box1.bottom + box1.top) / 2.0
    center2 = (box2.bottom + box2.top) / 2.0
    return ((center1 >= box2.top and center1 <= box2.bottom) or
            (center2 >= box1.top and center2 <= box1.bottom))


def bbox_vert_aligned(box1, box2):
    """
    Returns true if the horizontal center point of either span is within the 
    horizontal range of the other
    """
    if not (box1 and box2): return False
    center1 = (box1.right + box1.left) / 2.0
    center2 = (box2.right + box2.left) / 2.0
    return ((center1 >= box2.left and center1 <= box2.right) or
            (center2 >= box1.left and center2 <= box1.right))


def bbox_vert_aligned_left(box1, box2):
    """
    Returns true if the left boundary of both boxes is within 2 pts
    """
    if not (box1 and box2): return False
    return abs(box1.left - box2.left) <= 2


def bbox_vert_aligned_right(box1, box2):
    """
    Returns true if the right boundary of both boxes is within 2 pts
    """
    if not (box1 and box2): return False
    return abs(box1.right - box2.right) <= 2


def bbox_vert_aligned_center(box1, box2):
    """
    Returns true if the right boundary of both boxes is within 5 pts
    """
    if not (box1 and box2): return False
    return abs((box1.right + box1.left) / 2.0 - (box2.right + box2.left) / 2.0) <= 5

### DISPLAY TOOLS

def display_boxes(boxes, page_num=1, display_img=True, alternate_colors=False):
=======
def display_boxes(pdf_file, boxes, page_num=1, display_img=True, alternate_colors=False):
>>>>>>> e66cdc94
    """
    Displays each of the bounding boxes passed in 'boxes' on an image of the pdf
    pointed to by pdf_file
    boxes is a list of 5-tuples (page, top, left, bottom, right)
    """
    if display_img:
        img = pdf_to_img(pdf_file, page_num)
        colors = [Color('blue'), Color('red')]
    boxes_per_page = defaultdict(int)
    boxes_by_page = defaultdict(list)
    for i, (page, top, left, bottom, right) in enumerate(boxes):
        boxes_per_page[page] += 1
        boxes_by_page[page].append((top, left, bottom, right))
    if display_img:
        draw = Drawing()
        draw.fill_color = Color('rgba(0, 0, 0, 0.0)')
        for j, (top, left, bottom, right) in enumerate(boxes_by_page[page_num]):
            draw.stroke_color = colors[j % 2] if alternate_colors else colors[0]
            draw.rectangle(left=left, top=top, right=right, bottom=bottom)
        draw(img)
    print "Boxes per page: total (unique)"
    for (page, count) in sorted(boxes_per_page.items()):
        print "Page %d: %d (%d)" % (page, count, len(set(boxes_by_page[page])))
    if display_img:
        display(img)


def display_candidates(candidates, page_num=1, display=True):
    """
    Displays the bounding boxes corresponding to candidates on an image of the pdf
    boxes is a list of 5-tuples (page, top, left, bottom, right)
    """
    pass


def display_words(target=None, page_num=1, display=True):
    pass


def get_pdf_dim(pdf_file):
    html_content = subprocess.check_output(
            "pdftotext -f {} -l {} -bbox '{}' -".format('1', '1', pdf_file), shell=True)
    soup = BeautifulSoup(html_content, "html.parser")
    pages = soup.find_all('page')
    page_width, page_height = int(float(pages[0].get('width'))), int(float(pages[0].get('height')))
    return page_width, page_height


def pdf_to_img(pdf_file, page_num, pdf_dim=None):
    """
    Converts pdf file into image
    :param pdf_file: path to the pdf file
    :param page_num: page number to convert (index starting at 1)
    :return: wand image object
    """
    if not pdf_dim:
        pdf_dim = get_pdf_dim(pdf_file)
    page_width, page_height = pdf_dim
    img = Image(filename='{}[{}]'.format(pdf_file, page_num - 1))
    img.resize(page_width, page_height)
    return img
<|MERGE_RESOLUTION|>--- conflicted
+++ resolved
@@ -9,7 +9,6 @@
 from wand.color import Color
 
 
-<<<<<<< HEAD
 Bbox = namedtuple('bbox', ['page', 'top', 'bottom', 'left', 'right'], verbose=False)
 
 def bbox_from_span(span):
@@ -86,10 +85,7 @@
 
 ### DISPLAY TOOLS
 
-def display_boxes(boxes, page_num=1, display_img=True, alternate_colors=False):
-=======
 def display_boxes(pdf_file, boxes, page_num=1, display_img=True, alternate_colors=False):
->>>>>>> e66cdc94
     """
     Displays each of the bounding boxes passed in 'boxes' on an image of the pdf
     pointed to by pdf_file
