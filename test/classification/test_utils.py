--- conflicted
+++ resolved
@@ -2,8 +2,12 @@
 
 import torch
 
-<<<<<<< HEAD
-from snorkel.classification.utils import list_to_tensor, merge_config, pad_batch
+from snorkel.classification.utils import (
+    collect_flow_outputs_by_suffix,
+    list_to_tensor, 
+    merge_config, 
+    pad_batch,
+)
 from snorkel.types import Config
 
 
@@ -14,13 +18,6 @@
 class BarConfig(Config):
     a: int = 1
     foo_config: FooConfig = FooConfig()  # type: ignore
-=======
-from snorkel.classification.utils import (
-    collect_flow_outputs_by_suffix,
-    list_to_tensor,
-    pad_batch,
-)
->>>>>>> 6828e1e1
 
 
 class UtilsTest(unittest.TestCase):
@@ -129,7 +126,7 @@
             )
         )
 
-<<<<<<< HEAD
+
     def test_merge_config(self):
         config_updates = {"a": 2, "foo_config": {"a": 0.75}}
         bar_config = merge_config(BarConfig(), config_updates)
@@ -137,9 +134,6 @@
         self.assertEqual(bar_config.foo_config.a, 0.75)
 
 
-if __name__ == "__main__":
-    unittest.main()
-=======
     def test_collect_flow_outputs_by_suffix(self):
         flow_dict = {
             "a_pred_head": torch.Tensor([1]),
@@ -149,4 +143,7 @@
         outputs = collect_flow_outputs_by_suffix(flow_dict, "_head")
         self.assertIn(torch.Tensor([1]), outputs)
         self.assertIn(torch.Tensor([2]), outputs)
->>>>>>> 6828e1e1
+        
+
+    if __name__ == "__main__":
+        unittest.main()