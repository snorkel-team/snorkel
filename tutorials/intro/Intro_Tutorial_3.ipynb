{
 "cells": [
  {
   "cell_type": "markdown",
   "metadata": {},
   "source": [
    "# Intro. to Snorkel: Extracting Spouse Relations from the News"
   ]
  },
  {
   "cell_type": "markdown",
   "metadata": {},
   "source": [
    "## Part III: Training an End Extraction Model\n",
    "\n",
    "In this final section of the tutorial, we'll use the noisy training labels we generated in the last tutorial part to train our end extraction model.\n",
    "\n",
    "For this tutorial, we will be training a Bi-LSTM, a state-of-the-art deep neural network implemented in [TensorFlow](https://www.tensorflow.org/)."
   ]
  },
  {
   "cell_type": "code",
   "execution_count": 1,
   "metadata": {},
   "outputs": [],
   "source": [
    "%load_ext autoreload\n",
    "%autoreload 2\n",
    "%matplotlib inline\n",
    "import os\n",
    "\n",
    "# TO USE A DATABASE OTHER THAN SQLITE, USE THIS LINE\n",
    "# Note that this is necessary for parallel execution amongst other things...\n",
    "# os.environ['SNORKELDB'] = 'postgres:///snorkel-intro'\n",
    "\n",
    "from snorkel import SnorkelSession\n",
    "session = SnorkelSession()"
   ]
  },
  {
   "cell_type": "markdown",
   "metadata": {},
   "source": [
    "We repeat our definition of the `Spouse` `Candidate` subclass:"
   ]
  },
  {
   "cell_type": "code",
   "execution_count": 2,
   "metadata": {},
   "outputs": [],
   "source": [
    "from snorkel.models import candidate_subclass\n",
    "\n",
    "Spouse = candidate_subclass('Spouse', ['person1', 'person2'])"
   ]
  },
  {
   "cell_type": "markdown",
   "metadata": {},
   "source": [
    "We reload the probabilistic training labels:"
   ]
  },
  {
   "cell_type": "code",
   "execution_count": 3,
   "metadata": {},
   "outputs": [],
   "source": [
    "from snorkel.annotations import load_marginals\n",
    "\n",
    "train_marginals = load_marginals(session, split=0)"
   ]
  },
  {
   "cell_type": "markdown",
   "metadata": {},
   "source": [
    "We also reload the candidates:"
   ]
  },
  {
   "cell_type": "code",
   "execution_count": 4,
   "metadata": {},
   "outputs": [],
   "source": [
    "train_cands = session.query(Spouse).filter(Spouse.split == 0).order_by(Spouse.id).all()\n",
    "dev_cands   = session.query(Spouse).filter(Spouse.split == 1).order_by(Spouse.id).all()\n",
    "test_cands  = session.query(Spouse).filter(Spouse.split == 2).order_by(Spouse.id).all()"
   ]
  },
  {
   "cell_type": "markdown",
   "metadata": {},
   "source": [
    "Finally, we load gold labels for evaluation:"
   ]
  },
  {
   "cell_type": "code",
   "execution_count": 5,
<<<<<<< HEAD
   "metadata": {
    "collapsed": true
   },
=======
   "metadata": {},
>>>>>>> b2655a4e
   "outputs": [],
   "source": [
    "from snorkel.annotations import load_gold_labels\n",
    "\n",
    "L_gold_dev  = load_gold_labels(session, annotator_name='gold', split=1)\n",
    "L_gold_test = load_gold_labels(session, annotator_name='gold', split=2)"
   ]
  },
  {
   "cell_type": "markdown",
   "metadata": {},
   "source": [
    "Now we can setup our discriminative model. Here we specify the model and learning hyperparameters.\n",
    "\n",
    "They can also be set automatically using a search based on the dev set with a [GridSearch](https://github.com/HazyResearch/snorkel/blob/master/snorkel/learning/utils.py) object."
   ]
  },
  {
   "cell_type": "code",
<<<<<<< HEAD
   "execution_count": null,
   "metadata": {
    "collapsed": false
   },
   "outputs": [],
=======
   "execution_count": 6,
   "metadata": {},
   "outputs": [
    {
     "name": "stdout",
     "output_type": "stream",
     "text": [
      "[reRNN] Training model\n",
      "[reRNN] n_train=17211  #epochs=10  batch size=256\n",
      "[reRNN] Epoch 0 (23.14s)\tAverage loss=0.574778\tDev F1=24.47\n",
      "[reRNN] Epoch 1 (50.09s)\tAverage loss=0.540465\tDev F1=35.18\n",
      "[reRNN] Epoch 2 (76.51s)\tAverage loss=0.540333\tDev F1=19.47\n",
      "[reRNN] Epoch 3 (98.49s)\tAverage loss=0.540295\tDev F1=37.00\n",
      "[reRNN] Epoch 4 (123.53s)\tAverage loss=0.538588\tDev F1=34.94\n",
      "[reRNN] Epoch 5 (148.63s)\tAverage loss=0.537206\tDev F1=37.15\n",
      "[reRNN] Epoch 6 (170.56s)\tAverage loss=0.536529\tDev F1=40.92\n",
      "[reRNN] Epoch 7 (193.84s)\tAverage loss=0.536493\tDev F1=40.78\n",
      "[reRNN] Epoch 8 (218.16s)\tAverage loss=0.536371\tDev F1=41.22\n",
      "[reRNN] Model saved as <reRNN>\n",
      "[reRNN] Epoch 9 (244.28s)\tAverage loss=0.536352\tDev F1=40.08\n",
      "[reRNN] Training done (245.50s)\n",
      "INFO:tensorflow:Restoring parameters from checkpoints/reRNN/reRNN-8\n",
      "[reRNN] Loaded model <reRNN>\n"
     ]
    }
   ],
>>>>>>> b2655a4e
   "source": [
    "from snorkel.learning.disc_models.rnn import reRNN\n",
    "\n",
    "train_kwargs = {\n",
    "    'lr':         0.01,\n",
    "    'dim':        50,\n",
    "    'n_epochs':   10,\n",
    "    'dropout':    0.25,\n",
    "    'print_freq': 1,\n",
    "    'max_sentence_length': 100\n",
    "}\n",
    "\n",
    "lstm = reRNN(seed=1701, n_threads=None)\n",
    "lstm.train(train_cands, train_marginals, X_dev=dev_cands, Y_dev=L_gold_dev, **train_kwargs)"
   ]
  },
  {
   "cell_type": "markdown",
   "metadata": {},
   "source": [
    "Now, we get the precision, recall, and F1 score from the discriminative model:"
   ]
  },
  {
   "cell_type": "code",
   "execution_count": 7,
   "metadata": {},
   "outputs": [
    {
     "name": "stdout",
     "output_type": "stream",
     "text": [
      "Prec: 0.385, Recall: 0.601, F1 Score: 0.470\n"
     ]
    }
   ],
   "source": [
    "p, r, f1 = lstm.score(test_cands, L_gold_test)\n",
    "print(\"Prec: {0:.3f}, Recall: {1:.3f}, F1 Score: {2:.3f}\".format(p, r, f1))"
   ]
  },
  {
   "cell_type": "markdown",
   "metadata": {},
   "source": [
    "We can also get the candidates returned in sets (true positives, false positives, true negatives, false negatives) as well as a more detailed score report:"
   ]
  },
  {
   "cell_type": "code",
   "execution_count": 8,
   "metadata": {},
   "outputs": [
    {
     "name": "stdout",
     "output_type": "stream",
     "text": [
      "========================================\n",
      "Scores (Un-adjusted)\n",
      "========================================\n",
      "Pos. class accuracy: 0.601\n",
      "Neg. class accuracy: 0.916\n",
      "Precision            0.385\n",
      "Recall               0.601\n",
      "F1                   0.47\n",
      "----------------------------------------\n",
      "TP: 131 | FP: 209 | TN: 2274 | FN: 87\n",
      "========================================\n",
      "\n"
     ]
    }
   ],
   "source": [
    "tp, fp, tn, fn = lstm.error_analysis(session, test_cands, L_gold_test)"
   ]
  },
  {
   "cell_type": "markdown",
   "metadata": {},
   "source": [
    "Note that if this is the final test set that you will be reporting final numbers on, to avoid biasing results you should not inspect results.  However you can run the model on your _development set_ and, as we did in the previous part with the generative labeling function model, inspect examples to do error analysis.\n",
    "\n",
    "You can also improve performance substantially by increasing the number of training epochs!\n",
    "\n",
    "Finally, we can save the predictions of the model on the test set back to the database. (This also works for other candidate sets, such as unlabeled candidates.)"
   ]
  },
  {
   "cell_type": "code",
   "execution_count": 9,
   "metadata": {},
   "outputs": [
    {
     "name": "stdout",
     "output_type": "stream",
     "text": [
      "Saved 2701 marginals\n"
     ]
    }
   ],
   "source": [
    "lstm.save_marginals(session, test_cands)"
   ]
  },
  {
   "cell_type": "markdown",
   "metadata": {},
   "source": [
    "##### More importantly, you completed the introduction to Snorkel! Give yourself a pat on the back!"
   ]
  }
 ],
 "metadata": {
  "anaconda-cloud": {},
  "kernelspec": {
   "display_name": "Python 2.7 (snorkel-0.6)",
   "language": "python",
   "name": "snorkel-0.6"
  },
  "language_info": {
   "codemirror_mode": {
    "name": "ipython",
    "version": 2
   },
   "file_extension": ".py",
   "mimetype": "text/x-python",
   "name": "python",
   "nbconvert_exporter": "python",
   "pygments_lexer": "ipython2",
<<<<<<< HEAD
   "version": "2.7.12"
=======
   "version": "2.7.14"
>>>>>>> b2655a4e
  }
 },
 "nbformat": 4,
 "nbformat_minor": 1
}<|MERGE_RESOLUTION|>--- conflicted
+++ resolved
@@ -101,13 +101,7 @@
   {
    "cell_type": "code",
    "execution_count": 5,
-<<<<<<< HEAD
-   "metadata": {
-    "collapsed": true
-   },
-=======
-   "metadata": {},
->>>>>>> b2655a4e
+   "metadata": {},
    "outputs": [],
    "source": [
     "from snorkel.annotations import load_gold_labels\n",
@@ -127,13 +121,6 @@
   },
   {
    "cell_type": "code",
-<<<<<<< HEAD
-   "execution_count": null,
-   "metadata": {
-    "collapsed": false
-   },
-   "outputs": [],
-=======
    "execution_count": 6,
    "metadata": {},
    "outputs": [
@@ -160,7 +147,6 @@
      ]
     }
    ],
->>>>>>> b2655a4e
    "source": [
     "from snorkel.learning.disc_models.rnn import reRNN\n",
     "\n",
@@ -290,11 +276,7 @@
    "name": "python",
    "nbconvert_exporter": "python",
    "pygments_lexer": "ipython2",
-<<<<<<< HEAD
-   "version": "2.7.12"
-=======
    "version": "2.7.14"
->>>>>>> b2655a4e
   }
  },
  "nbformat": 4,
